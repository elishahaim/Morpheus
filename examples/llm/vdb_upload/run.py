# Copyright (c) 2023, NVIDIA CORPORATION.
#
# Licensed under the Apache License, Version 2.0 (the "License");
# you may not use this file except in compliance with the License.
# You may obtain a copy of the License at
#
#     http://www.apache.org/licenses/LICENSE-2.0
#
# Unless required by applicable law or agreed to in writing, software
# distributed under the License is distributed on an "AS IS" BASIS,
# WITHOUT WARRANTIES OR CONDITIONS OF ANY KIND, either express or implied.
# See the License for the specific language governing permissions and
# limitations under the License.
import functools
import logging
import os
import pickle
import time
import typing

import click

logger = logging.getLogger(f"morpheus.{__name__}")


def _build_milvus_config(embedding_size: int):
    import pymilvus

    milvus_resource_kwargs = {
        "index_conf": {
            "field_name": "embedding",
            "metric_type": "L2",
            "index_type": "HNSW",
            "params": {
                "M": 8,
                "efConstruction": 64,
            },
        },
        "schema_conf": {
            "enable_dynamic_field": True,
            "schema_fields": [
                pymilvus.FieldSchema(name="id",
                                     dtype=pymilvus.DataType.INT64,
                                     description="Primary key for the collection",
                                     is_primary=True,
                                     auto_id=True).to_dict(),
                pymilvus.FieldSchema(name="title",
                                     dtype=pymilvus.DataType.VARCHAR,
                                     description="The title of the RSS Page",
                                     max_length=65_535).to_dict(),
                pymilvus.FieldSchema(name="link",
                                     dtype=pymilvus.DataType.VARCHAR,
                                     description="The URL of the RSS Page",
                                     max_length=65_535).to_dict(),
                pymilvus.FieldSchema(name="summary",
                                     dtype=pymilvus.DataType.VARCHAR,
                                     description="The summary of the RSS Page",
                                     max_length=65_535).to_dict(),
                pymilvus.FieldSchema(name="page_content",
                                     dtype=pymilvus.DataType.VARCHAR,
                                     description="A chunk of text from the RSS Page",
                                     max_length=65_535).to_dict(),
                pymilvus.FieldSchema(name="embedding",
                                     dtype=pymilvus.DataType.FLOAT_VECTOR,
                                     description="Embedding vectors",
                                     dim=embedding_size).to_dict(),
            ],
            "description": "Test collection schema"
        }
    }

    return milvus_resource_kwargs


def _build_rss_urls():
    return [
        "https://www.theregister.com/security/headlines.atom",
        "https://isc.sans.edu/dailypodcast.xml",
        "https://threatpost.com/feed/",
        "http://feeds.feedburner.com/TheHackersNews?format=xml",
        "https://www.bleepingcomputer.com/feed/",
        "https://therecord.media/feed/",
        "https://blog.badsectorlabs.com/feeds/all.atom.xml",
        "https://krebsonsecurity.com/feed/",
        "https://www.darkreading.com/rss_simple.asp",
        "https://blog.malwarebytes.com/feed/",
        "https://msrc.microsoft.com/blog/feed",
        "https://securelist.com/feed",
        "https://www.crowdstrike.com/blog/feed/",
        "https://threatconnect.com/blog/rss/",
        "https://news.sophos.com/en-us/feed/",
        "https://www.us-cert.gov/ncas/current-activity.xml",
        "https://www.csoonline.com/feed",
        "https://www.cyberscoop.com/feed",
        "https://research.checkpoint.com/feed",
        "https://feeds.fortinet.com/fortinet/blog/threat-research",
        "https://www.mcafee.com/blogs/rss",
        "https://www.digitalshadows.com/blog-and-research/rss.xml",
        "https://www.nist.gov/news-events/cybersecurity/rss.xml",
        "https://www.sentinelone.com/blog/rss/",
        "https://www.bitdefender.com/blog/api/rss/labs/",
        "https://www.welivesecurity.com/feed/",
        "https://unit42.paloaltonetworks.com/feed/",
        "https://mandiant.com/resources/blog/rss.xml",
        "https://www.wired.com/feed/category/security/latest/rss",
        "https://www.wired.com/feed/tag/ai/latest/rss",
        "https://blog.google/threat-analysis-group/rss/",
        "https://intezer.com/feed/",
    ]


@click.group(name=__name__)
def run():
    pass


@run.command()
@click.option(
    "--num_threads",
    default=os.cpu_count(),
    type=click.IntRange(min=1),
    help="Number of internal pipeline threads to use",
)
@click.option(
    "--pipeline_batch_size",
    default=1024,
    type=click.IntRange(min=1),
    help=("Internal batch size for the pipeline. Can be much larger than the model batch size. "
          "Also used for Kafka consumers"),
)
@click.option(
    "--model_max_batch_size",
    default=64,
    type=click.IntRange(min=1),
    help="Max batch size to use for the model",
)
@click.option(
    "--model_fea_length",
    default=512,
    type=click.IntRange(min=1),
    help="Features length to use for the model",
)
@click.option(
    "--embedding_size",
    default=384,
    type=click.IntRange(min=1),
    help="Output size of the embedding model",
)
@click.option(
    "--input_file",
    default="output.csv",
    help="The path to input event stream",
)
@click.option(
    "--output_file",
    default="output.csv",
    help="The path to the file where the inference output will be saved.",
)
@click.option("--server_url", required=True, default='192.168.0.69:8000', help="Tritonserver url")
@click.option(
    "--model_name",
    required=True,
    default='all-MiniLM-L6-v2',
    help="The name of the model that is deployed on Triton server",
)
@click.option("--isolate_embeddings",
              is_flag=True,
              default=False,
              help="Whether to fetch all data prior to executing the rest of the pipeline.")
@click.option("--use_cache",
              type=click.Path(file_okay=True, dir_okay=False),
              default=None,
              help="What cache to use for the confluence documents")
@click.option(
    "--stop_after",
    default=0,
    type=click.IntRange(min=0),
    help="Stop after emitting this many records from the RSS source stage. Useful for testing. Disabled if `0`",
)
def pipeline(num_threads,
             pipeline_batch_size,
             model_max_batch_size,
             model_fea_length,
             embedding_size,
             input_file,
             output_file,
             server_url,
             model_name,
             isolate_embeddings,
             use_cache,
             stop_after: int):

    from morpheus.config import Config
    from morpheus.config import CppConfig
    from morpheus.config import PipelineModes
    from morpheus.messages import ControlMessage
    from morpheus.messages import MessageMeta
    from morpheus.pipeline.linear_pipeline import LinearPipeline
    from morpheus.stages.general.monitor_stage import MonitorStage
    from morpheus.stages.general.trigger_stage import TriggerStage
    from morpheus.stages.inference.triton_inference_stage import TritonInferenceStage
    from morpheus.stages.input.rss_source_stage import RSSSourceStage
    from morpheus.stages.output.write_to_vector_db import WriteToVectorDBStage
    from morpheus.stages.preprocess.deserialize_stage import DeserializeStage
    from morpheus.stages.preprocess.preprocess_nlp_stage import PreprocessNLPStage

    from ..common.web_scraper_stage import WebScraperStage

    CppConfig.set_should_use_cpp(False)

    config = Config()
    config.mode = PipelineModes.NLP

    # Below properties are specified by the command line
    config.num_threads = num_threads
    config.pipeline_batch_size = pipeline_batch_size
    config.model_max_batch_size = model_max_batch_size
    config.feature_length = model_fea_length
    config.mode = PipelineModes.NLP
    config.edge_buffer_size = 128

    config.class_labels = [str(i) for i in range(embedding_size)]

    pipe = LinearPipeline(config)

    # add doca source stage
    pipe.set_source(RSSSourceStage(config, feed_input=_build_rss_urls(), batch_size=128, stop_after=stop_after))

    pipe.add_stage(MonitorStage(config, description="Source rate", unit='pages'))

    pipe.add_stage(WebScraperStage(config, chunk_size=model_fea_length))

    pipe.add_stage(MonitorStage(config, description="Download rate", unit='pages'))

    # add deserialize stage
    pipe.add_stage(DeserializeStage(config))

    if (isolate_embeddings):
        pipe.add_stage(TriggerStage(config))

<<<<<<< HEAD
    # add deserialize stage
    pipe.add_stage(DeserializeStage(config))

=======
>>>>>>> 7b26dfaf
    # add preprocessing stage
    pipe.add_stage(
        PreprocessNLPStage(config,
                           vocab_hash_file="data/bert-base-uncased-hash.txt",
                           do_lower_case=True,
                           truncation=True,
                           add_special_tokens=False,
                           column='page_content'))

    pipe.add_stage(MonitorStage(config, description="Tokenize rate", unit='events', delayed_start=True))

    pipe.add_stage(
        TritonInferenceStage(config,
                             model_name=model_name,
                             server_url="localhost:8001",
                             force_convert_inputs=True,
                             use_shared_memory=True))
    pipe.add_stage(MonitorStage(config, description="Inference rate", unit="events", delayed_start=True))

    pipe.add_stage(
        WriteToVectorDBStage(config,
                             resource_name="RSS",
                             resource_kwargs=_build_milvus_config(embedding_size=embedding_size),
                             recreate=True,
                             service="milvus",
                             uri="http://localhost:19530"))

    pipe.add_stage(MonitorStage(config, description="Upload rate", unit="events", delayed_start=True))

    start_time = time.time()

    pipe.run()

    duration = time.time() - start_time

    print(f"Total duration: {duration:.2f} seconds")


@run.command()
@click.option(
    "--model_name",
    required=True,
    default='all-MiniLM-L6-v2',
    help="The name of the model that is deployed on Triton server",
)
@click.option(
    "--save_cache",
    default=None,
    type=click.Path(file_okay=True, dir_okay=False),
    help="Location to save the cache to",
)
def chain(model_name, save_cache):
    from langchain.embeddings.huggingface import HuggingFaceEmbeddings
    from langchain.text_splitter import RecursiveCharacterTextSplitter
    from langchain.vectorstores.milvus import Milvus

    from morpheus.utils.logging_timer import log_time

    with log_time(msg="Seeding with chain took {duration} ms. {rate_per_sec} docs/sec", log_fn=logger.debug) as l:

        from langchain.document_loaders.rss import RSSFeedLoader

        loader = RSSFeedLoader(urls=_build_rss_urls())

        documents = loader.load()

        if (save_cache is not None):
            with open(save_cache, "wb") as f:
                pickle.dump(documents, f)

        text_splitter = RecursiveCharacterTextSplitter(chunk_size=200, chunk_overlap=20, length_function=len)

        documents = text_splitter.split_documents(documents)

        l.count = len(documents)

        logger.info(f"Loaded %s documents", len(documents))

        embeddings = HuggingFaceEmbeddings(
            model_name=model_name,
            model_kwargs={'device': 'cuda'},
            encode_kwargs={
                # 'normalize_embeddings': True, # set True to compute cosine similarity
                "batch_size": 100,
            })

        with log_time(msg="Adding to Milvus took {duration} ms. Doc count: {count}. {rate_per_sec} docs/sec",
                      count=l.count,
                      log_fn=logger.debug):

            Milvus.from_documents(documents, embeddings, collection_name="LangChain", drop_old=True)


def _save_model(model, sample_input: dict, output_model_path: str):
    import torch

    try:
        import onnx
    except ImportError:
        raise RuntimeError("Please install onnx to use this feature. Run `mamba install -c conda-forge onnx`")

    device = torch.device("cuda")

    # input_ids = torch.ones(batch_size, max_seq_length, dtype=torch.int32).to(device)
    # input_mask = torch.ones(batch_size, max_seq_length, dtype=torch.int32).to(device)

    # Ensure our input is a dictionary, not a batch encoding
    args = ({k: v for k, v in sample_input.items()}, )

    import inspect
    inspect.signature(model.forward)

    torch.onnx.export(
        model,
        args,
        output_model_path,
        opset_version=13,
        input_names=['input_ids', 'attention_mask'],
        output_names=['output'],
        dynamic_axes={
            'input_ids': {
                0: 'batch_size',
                1: "seq_length",
            },  # variable length axes
            'attention_mask': {
                0: 'batch_size',
                1: "seq_length",
            },
            'output': {
                0: 'batch_size',
            }
        },
        verbose=False)

    onnx_model = onnx.load(output_model_path)

    onnx.checker.check_model(onnx_model)


@run.command()
@click.option(
    "--model_name",
    required=True,
    default='all-MiniLM-L6-v2',
    help="The name of the model that is deployed on Triton server",
)
@click.option(
    "--model_seq_length",
    default=512,
    type=click.IntRange(min=1),
    help="Accepted input size of the text tokens",
)
@click.option(
    "--max_batch_size",
    default=256,
    type=click.IntRange(min=1),
    help="Max batch size for the model config",
)
@click.option(
    "--triton_repo",
    required=True,
    type=click.Path(file_okay=False, dir_okay=True),
    help="Directory of the Triton Model Repo where the model will be saved",
)
@click.option(
    "--output_model_name",
    default=None,
    help="Overrides the model name that is used in triton. Defaults to `model_name`",
)
def export_triton_model(model_name, model_seq_length, max_batch_size, triton_repo, output_model_name):

    import torch
    import torch.nn.functional as F
    from transformers import AutoModel
    from transformers import AutoTokenizer
    from tritonclient.grpc.model_config_pb2 import DataType
    from tritonclient.grpc.model_config_pb2 import ModelConfig
    from tritonclient.grpc.model_config_pb2 import ModelInput
    from tritonclient.grpc.model_config_pb2 import ModelOptimizationPolicy
    from tritonclient.grpc.model_config_pb2 import ModelOutput
    from tritonclientutils import np_to_triton_dtype

    if (output_model_name is None):
        output_model_name = model_name

    class CustomTokenizer(torch.nn.Module):

        def __init__(self, model_name: str):
            super().__init__()

            import inspect

            from sentence_transformers import SentenceTransformer
            from transformers.models.bert.modeling_bert import BertModel

            self.inner_model = AutoModel.from_pretrained(model_name)
            # self.inner_model = SentenceTransformer(model_name)

            if (isinstance(self.inner_model, SentenceTransformer)):
                self._output_dim = self.inner_model.get_sentence_embedding_dimension()
            elif (isinstance(self.inner_model, BertModel)):
                self._output_dim = self.inner_model.config.hidden_size

            sig = inspect.signature(self.inner_model.forward)

            ordered_list_keys = list(sig.parameters.keys())
            if ordered_list_keys[0] == "self":
                ordered_list_keys = ordered_list_keys[1:]

            # Save the idx of the attention mask because exporting prefers arguments over kwargs
            self._attention_mask_idx = ordered_list_keys.index("attention_mask")

            # Wrap the original function so the export can find the original signature
            @functools.wraps(self.inner_model.forward)
            def forward(*args, **kwargs):
                return self._forward(*args, **kwargs)

            self.forward = forward

        @property
        def output_dim(self):
            return self._output_dim

        #Mean Pooling - Take attention mask into account for correct averaging
        def mean_pooling(self, model_output, attention_mask):
            # Adapted from https://huggingface.co/sentence-transformers/all-MiniLM-L6-v2
            # First element of model_output contains all token embeddings
            last_hidden_state = model_output["last_hidden_state"]  # [batch_size, seq_length, hidden_size]

            alternate = True

            if (alternate):
                last_hidden = last_hidden_state.masked_fill(~attention_mask[..., None].bool(), 0.0)
                return last_hidden.sum(dim=1) / attention_mask.sum(dim=1)[..., None]

            # Transpose to make broadcasting possible
            last_hidden_state = torch.transpose(last_hidden_state, 0, 2)  # [hidden_size, seq_length, batch_size]

            input_mask_expanded = torch.transpose(attention_mask.unsqueeze(-1).float(), 0,
                                                  2)  # [1, seq_length, batch_size]

            num = torch.sum(last_hidden_state * input_mask_expanded, 1)  # [hidden_size, batch_size]
            denom = torch.clamp(input_mask_expanded.sum(1), min=1e-9)  # [1, batch_size]

            return torch.transpose(num / denom, 0, 1)  # [batch_size, hidden_size]

        def normalize(self, embeddings):

            alternate = False

            if (alternate):
                return F.normalize(embeddings, p=2, dim=1)

            # Use the same trick here to broadcast to avoid using the expand operator which breaks dynamic axes
            denom = torch.transpose(embeddings.norm(2, 1, keepdim=True).clamp_min(1e-12), 0, 1)

            return torch.transpose(torch.transpose(embeddings, 0, 1) / denom, 0, 1)

        def _forward(self, *args, **kwargs):

            if ("attention_mask" in kwargs):
                attention_mask = kwargs["attention_mask"]
            elif (len(args) > self._attention_mask_idx):
                # Lookup from positional
                attention_mask = args[self._attention_mask_idx]
            else:
                raise RuntimeError("Cannot determine attention mask")

            model_outputs = self.inner_model(*args, **kwargs)

            sentence_embeddings = self.mean_pooling(model_outputs, attention_mask)

            sentence_embeddings = self.normalize(sentence_embeddings)

            return sentence_embeddings

    device = torch.device("cuda")

    model_name = f'{model_name}'

    model = CustomTokenizer(model_name)
    model.to(device)
    model.eval()

    tokenizer = AutoTokenizer.from_pretrained(model_name)

    test_texts = [
        "This is text one which is longer",
        "This is text two",
    ]

    model_input_names = ["input_ids", "attention_mask"]

    sample_input = tokenizer(test_texts,
                             max_length=model_seq_length,
                             padding="max_length",
                             truncation=True,
                             return_token_type_ids=False,
                             return_tensors="pt").to(device)

    test_output = model(**(sample_input.to(device))).detach()

    output_model_dir = os.path.join(triton_repo, output_model_name)

    # Make sure we create the directory if it does not exist
    os.makedirs(output_model_dir, exist_ok=True)

    # Make the config file
    config = ModelConfig()

    config.name = output_model_name
    config.platform = "onnxruntime_onnx"
    config.max_batch_size = max_batch_size

    for input_name, input_data in sample_input.data.items():

        config.input.append(
            ModelInput(
                name=input_name,
                data_type=DataType.Value(f"TYPE_{np_to_triton_dtype(input_data.cpu().numpy().dtype)}"),
                dims=[input_data.shape[1]],
            ))

    config.output.append(
        ModelOutput(
            name="output",
            data_type=DataType.Value(f"TYPE_{np_to_triton_dtype(test_output.cpu().numpy().dtype)}"),
            dims=[test_output.shape[1]],
        ))

    def _powers_of_2(max_val: int):
        val = 1

        while (val <= max_val):
            yield val
            val *= 2

    config.dynamic_batching.preferred_batch_size.extend([x for x in _powers_of_2(max_batch_size)])
    config.dynamic_batching.max_queue_delay_microseconds = 50000

    config.optimization.execution_accelerators.gpu_execution_accelerator.extend([
        ModelOptimizationPolicy.ExecutionAccelerators.Accelerator(name="tensorrt",
                                                                  parameters={
                                                                      "precision_mode": "FP16",
                                                                      "max_workspace_size_bytes": "1073741824",
                                                                  })
    ])

    config_path = os.path.join(output_model_dir, "config.pbtxt")

    with open(config_path, "w") as f:
        f.write(str(config))

    model_version_dir = os.path.join(output_model_dir, "1")

    os.makedirs(model_version_dir, exist_ok=True)

    output_model_path = os.path.join(model_version_dir, "model.onnx")

    _save_model(model, sample_input, output_model_path=output_model_path)

    logger.info("Created Triton Model at %s", output_model_dir)<|MERGE_RESOLUTION|>--- conflicted
+++ resolved
@@ -238,12 +238,6 @@
     if (isolate_embeddings):
         pipe.add_stage(TriggerStage(config))
 
-<<<<<<< HEAD
-    # add deserialize stage
-    pipe.add_stage(DeserializeStage(config))
-
-=======
->>>>>>> 7b26dfaf
     # add preprocessing stage
     pipe.add_stage(
         PreprocessNLPStage(config,
